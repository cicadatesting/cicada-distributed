name: Release-Docker
on:
  workflow_run:
    workflows:
      - Release-PyPi
    # branches:
    #   - main
    types:
      - completed
jobs:
  push-base-image:
    runs-on: ubuntu-latest
    if: ${{ github.event.workflow_run.conclusion == 'success' }}
    steps:
      - name: Checkout
        uses: actions/checkout@v2
      - name: Set up QEMU
        uses: docker/setup-qemu-action@v1
      - name: Set up Docker Buildx
        uses: docker/setup-buildx-action@v1
      - name: Login to DockerHub
        uses: docker/login-action@v1
        with:
          username: ${{ secrets.DOCKER_USERNAME }}
          password: ${{ secrets.DOCKER_PASSWORD }}
      - name: Build and push
        uses: docker/build-push-action@v2
        with:
          context: .
          file: dockerfiles/base-image.dockerfile
          platforms: linux/amd64
          push: true
<<<<<<< HEAD
          tags: cicadatesting/cicada-distributed-base-image:${{ github.sha }},cicadatesting/cicada-distributed-base-image:1.1.0,cicadatesting/cicada-distributed-base-image:latest
  push-container-service:
=======
          tags: cicadatesting/cicada-distributed-base-image:${{ github.sha }},cicadatesting/cicada-distributed-base-image:1.0.0,cicadatesting/cicada-distributed-base-image:latest
  push-manager:
>>>>>>> 0507775e
    runs-on: ubuntu-latest
    needs: push-base-image
    steps:
      - name: Checkout
        uses: actions/checkout@v2
      - name: Set up QEMU
        uses: docker/setup-qemu-action@v1
      - name: Set up Docker Buildx
        uses: docker/setup-buildx-action@v1
      - name: Login to DockerHub
        uses: docker/login-action@v1
        with:
          username: ${{ secrets.DOCKER_USERNAME }}
          password: ${{ secrets.DOCKER_PASSWORD }}
      - name: Build and push
        uses: docker/build-push-action@v2
        with:
<<<<<<< HEAD
          context: container-service
          file: container-service/Dockerfile
          platforms: linux/amd64
          push: true
          tags: cicadatesting/cicada-distributed-container-service:${{ github.sha }},cicadatesting/cicada-distributed-container-service:1.1.0,cicadatesting/cicada-distributed-container-service:latest
  push-datastore-client:
    runs-on: ubuntu-latest
    steps:
      - name: Checkout
        uses: actions/checkout@v2
      - name: Set up QEMU
        uses: docker/setup-qemu-action@v1
      - name: Set up Docker Buildx
        uses: docker/setup-buildx-action@v1
      - name: Login to DockerHub
        uses: docker/login-action@v1
        with:
          username: ${{ secrets.DOCKER_USERNAME }}
          password: ${{ secrets.DOCKER_PASSWORD }}
      - name: Build and push
        uses: docker/build-push-action@v2
        with:
          context: datastore-client
          file: datastore-client/Dockerfile
          platforms: linux/amd64
          push: true
          tags: cicadatesting/cicada-distributed-datastore-client:${{ github.sha }},cicadatesting/cicada-distributed-datastore-client:1.1.0,cicadatesting/cicada-distributed-datastore-client:latest
=======
          context: .
          file: dockerfiles/manager.dockerfile
          platforms: linux/amd64
          push: true
          tags: cicadatesting/cicada-distributed-manager:${{ github.sha }},cicadatesting/cicada-distributed-manager:1.0.0,cicadatesting/cicada-distributed-manager:latest
>>>>>>> 0507775e
  smoke-test:
    runs-on: ubuntu-latest
    needs: push-manager
    steps:
      - name: Checkout
        uses: actions/checkout@v2
      - name: Set up Python 3.6
        uses: actions/setup-python@v2
        with:
          python-version: 3.6
      - name: Set up QEMU
        uses: docker/setup-qemu-action@v1
      - name: Set up Docker Buildx
        uses: docker/setup-buildx-action@v1
      - name: smoke-test
        run: |
          pip install cicadad==1.1.0
          mkdir smoke-test
          cicada-distributed --debug init ./smoke-test
          cd smoke-test
          ls
          cicada-distributed --debug start-cluster
          docker ps
          cicada-distributed --debug run
          cicada-distributed --debug stop-cluster
          docker ps<|MERGE_RESOLUTION|>--- conflicted
+++ resolved
@@ -30,13 +30,8 @@
           file: dockerfiles/base-image.dockerfile
           platforms: linux/amd64
           push: true
-<<<<<<< HEAD
           tags: cicadatesting/cicada-distributed-base-image:${{ github.sha }},cicadatesting/cicada-distributed-base-image:1.1.0,cicadatesting/cicada-distributed-base-image:latest
   push-container-service:
-=======
-          tags: cicadatesting/cicada-distributed-base-image:${{ github.sha }},cicadatesting/cicada-distributed-base-image:1.0.0,cicadatesting/cicada-distributed-base-image:latest
-  push-manager:
->>>>>>> 0507775e
     runs-on: ubuntu-latest
     needs: push-base-image
     steps:
@@ -54,7 +49,6 @@
       - name: Build and push
         uses: docker/build-push-action@v2
         with:
-<<<<<<< HEAD
           context: container-service
           file: container-service/Dockerfile
           platforms: linux/amd64
@@ -82,13 +76,6 @@
           platforms: linux/amd64
           push: true
           tags: cicadatesting/cicada-distributed-datastore-client:${{ github.sha }},cicadatesting/cicada-distributed-datastore-client:1.1.0,cicadatesting/cicada-distributed-datastore-client:latest
-=======
-          context: .
-          file: dockerfiles/manager.dockerfile
-          platforms: linux/amd64
-          push: true
-          tags: cicadatesting/cicada-distributed-manager:${{ github.sha }},cicadatesting/cicada-distributed-manager:1.0.0,cicadatesting/cicada-distributed-manager:latest
->>>>>>> 0507775e
   smoke-test:
     runs-on: ubuntu-latest
     needs: push-manager
